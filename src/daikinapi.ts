/* eslint-disable @typescript-eslint/no-explicit-any */
import axios, { AxiosResponse } from 'axios';

/**
 * Log levels to indicate importance of the logged message.
 * Every level corresponds to a certain color.
 *
 * - INFO: no color
 * - WARN: yellow
 * - ERROR: red
 * - DEBUG: gray
 *
 * Messages with DEBUG level are only displayed if explicitly enabled.
 */
export declare const enum LoggerLevel {
  INFO = 'info',
  WARN = 'warn',
  ERROR = 'error',
  DEBUG = 'debug'
}

export declare const enum TargetHeatingCoolingState {
  OFF = 0,
  HEAT = 1,
  COOL = 2,
  AUTO = 3,
  AUXILIARY_HEAT = 4
}

export type LogMessage = (level: LoggerLevel, message: string, ...parameters: any[]) => void

export class DaikinApi{
    private _token;
    private _locations;
    private _tokenExpiration;
    private _devices;
    private _isInitialized = false;

    constructor(
        private readonly user : string,
        private readonly password : string,
        private readonly refreshInterval : number,
        private readonly log : LogMessage,
    ){

    }

    async Initialize(){
      await this.getToken();
      
      if(this._token === undefined || this._token === null){
        this.log(LoggerLevel.ERROR, 'Unable to retrieve token.');
        return;
      }

      await this.getLocations();
      await this.getDevices();
      
      if(this._locations !== undefined){
        this.log(LoggerLevel.INFO, `Found ${this._locations.length} location(s): `);
        this._locations.forEach(element => {
          this.log(LoggerLevel.INFO, `Location: ${element.name}`);
        });
      } else{
        this.log(LoggerLevel.INFO, 'No locations found.');
        return;
      }
      if(this._devices !== undefined){
        this.log(LoggerLevel.INFO, `Found ${this._devices.length} device(s): `);
        this._locations.forEach(element => {
          this.log(LoggerLevel.INFO, `Device: ${element.name}`);
        });
      }else {
        this.log(LoggerLevel.INFO, 'No devices found.');
        return;
      }

      await this.getData();
      this.log(LoggerLevel.INFO, 'Loaded initial data.');
      this._isInitialized = true;
    }

    isInitialized(): boolean {
      return this._isInitialized;
    }

    async getData(){
      this.log(LoggerLevel.DEBUG, 'Getting data...');
      this._devices.forEach(async device => {
        const data = await this.getDeviceData(device.id);
        if(!data){
          this.log(LoggerLevel.ERROR, `Unable to retrieve data for ${device.name}.`);
          return;
        }
        device.data = data;
      });
      this.log(LoggerLevel.DEBUG, 'Updated data.');
        
      setTimeout(async ()=>{
        await this.getData();
      }, this.refreshInterval*1000);
    }

    async getToken(){
      this.log(LoggerLevel.DEBUG, 'Getting token...');
      return axios.post('https://api.daikinskyport.com/users/auth/login', {
        email: this.user,
        password: this.password,
      }, {
        headers: {
          'Accept': 'application/json',
          'Content-Type': 'application/json',
        },
      }).then((response)=>this.setToken(response))
        .catch((error) => {
          if (error.response) {
            // When response status code is out of 2xx range 
            this.log(LoggerLevel.ERROR, 'Error with token response:');
            this.log(LoggerLevel.ERROR, error.response.data);
            this.log(LoggerLevel.ERROR, error.response.status);
            this.log(LoggerLevel.ERROR, error.response.headers);
          } else if (error.request) {
            // When no response was received after request was made
            this.log(LoggerLevel.ERROR, 'Error with token request:');
            this.log(LoggerLevel.ERROR, error.request);
          } else {
            // Error
            this.log(LoggerLevel.ERROR, 'General error getting token:');
            this.log(LoggerLevel.ERROR, error.message);
          }
        });
    }

    async setToken(response: AxiosResponse<any>){
      this._token = response.data;
      this._tokenExpiration = new Date();
      //Set expiration a little early.
      this._tokenExpiration.setSeconds(
        this._tokenExpiration.getSeconds() 
      + this._token.accessTokenExpiresIn 
      - this.refreshInterval);
    }

    getLocations(){
      return this.getRequest('https://api.daikinskyport.com/locations')
        .then((response)=>this._locations = response);
    }

    getDevices(){
      return this.getRequest('https://api.daikinskyport.com/devices')
        .then((response)=>this._devices = response);
    }

    getDeviceData(device){
      return this.getRequest(`https://api.daikinskyport.com/deviceData/${device}`);
    }

    refreshToken(){
      if(typeof this._token === 'undefined' ||
      typeof this._token.refreshToken === 'undefined' ||
      !this._token.refreshToken){
        this.log(LoggerLevel.DEBUG, 'Cannot refresh token. Getting new token.');
        return this.getToken();
      }
      axios.post('https://api.daikinskyport.com/users/auth/token', {
        email: this.user,
        refreshToken: this._token.refreshToken,
      }, {
        headers: {
          'Accept': 'application/json',
          'Content-Type': 'application/json',
        },
      }).then((response)=>this.setToken(response))
        .catch((error) => this.logError('Error retrieving token:', error));
    }

    getRequest(uri: string){
      if(new Date() >= this._tokenExpiration){
        this.refreshToken();
      }
      if(!this._token) {
        this.log(LoggerLevel.ERROR, `No token for request: ${uri}`);
        return Promise.resolve();
      }
      return axios.get(uri, {
        headers:{
          'Accept': 'application/json',
          'Authorization': 'Bearer ' + this._token.accessToken,
        },
      }).then((response)=>response.data) 
        .catch((error) => {
          this.logError(`Error with getRequest: ${uri}`, error);
          return Promise.resolve();
        });
    }

    getDeviceList(){
      return this._devices;
    }

    getDeviceName(deviceName: number, deviceNameCustom: string): string {
      switch(deviceName){
        case 0: return deviceNameCustom;
        case 1: return 'main room';
        case 2: return 'upstairs';
        case 3: return 'downstairs';
        case 4: return 'hallway';
        case 5: return 'bedroom';
        case 6: return 'kitchen';
        default: return 'other';
      }
    }
    
    deviceHasData(deviceId: string): boolean {
      const device = this._devices.find(e=>e.id === deviceId);
      if(typeof device === 'undefined' ||
      typeof device.data === 'undefined'){
        return false;
      }
      return true;
    }

    getCurrentStatus(deviceId: string): number {
      const device = this._devices.find(e=>e.id===deviceId);
      return device.data.equipmentStatus;
    }

    getCurrentTemp(deviceId: string): number {
      const device = this._devices.find(e=>e.id===deviceId);
      return device.data.tempIndoor;
    }

    getTargetState(deviceId: string): number {
      const device = this._devices.find(e=>e.id===deviceId);
      return device.data.mode;
    }

    getOneCleanFanActive(deviceId: string): boolean {
      const device = this._devices.find(e=>e.id===deviceId);
      return device.data.oneCleanFanActive;
    }

    getTargetTemp(deviceId: string): number {
      const device = this._devices.find(e=>e.id===deviceId);
      switch(device.data.mode){
        case TargetHeatingCoolingState.HEAT:
        case TargetHeatingCoolingState.AUXILIARY_HEAT:
          return device.data.hspActive;
        case TargetHeatingCoolingState.COOL:
        case TargetHeatingCoolingState.AUTO:
        default:
          return device.data.cspActive;
      }
    }

    heatingThresholdTemperature(deviceId: string): number {
      const device = this._devices.find(e=>e.id===deviceId);
      return device.data.hspActive;
    }

    coolingThresholdTemperature(deviceId: string): number {
      const device = this._devices.find(e=>e.id===deviceId);
      return device.data.cspActive;
    }

    getCurrentHumidity(deviceId: string): number {
      const device = this._devices.find(e=>e.id===deviceId);
      return device.data.humIndoor;
    }

    getOutdoorHumidity(deviceId: string): number {
      const device = this._devices.find(e=>e.id===deviceId);
      return device.data.humOutdoor;
    }

    getTargetHumidity(deviceId: string): number {
      const device = this._devices.find(e=>e.id===deviceId);
      return device.data.humSP;
    }

    getAirQualityLevel(deviceId: string, forIndoor:boolean): number {
      const device = this._devices.find(e=>e.id===deviceId);
      return forIndoor ? device.data.aqIndoorLevel : device.data.aqOutdoorLevel;
    }

    getOzone(deviceId: string, forIndoor:boolean): number {
      const device = this._devices.find(e=>e.id===deviceId);
      return forIndoor ? 0 : device.data.aqOutdoorOzone;
    }

    getAirQualityValue(deviceId: string, forIndoor:boolean): number {
      const device = this._devices.find(e=>e.id===deviceId);
      return forIndoor ? device.data.aqIndoorValue : device.data.aqOutdoorValue;
    }

    getPM2_5Density(deviceId: string, forIndoor:boolean): number {
      const device = this._devices.find(e=>e.id===deviceId);
      return forIndoor ? device.data.aqIndoorParticlesValue : device.data.aqOutdoorParticles;
    }

    getVocDensity(deviceId: string, forIndoor:boolean): number {
      const device = this._devices.find(e=>e.id===deviceId);
      return forIndoor ? device.data.aqIndoorVOCValue : 0;
    }

    getDisplayUnits(deviceId: string): number {
      const device = this._devices.find(e=>e.id===deviceId);
      return device.data.units;
    }

    getAwayState(deviceId: string): boolean {
      const device = this._devices.find(e=>e.id===deviceId);
      return device.data.geofencingAway && device.data.geofencingEnabled;
    }

    async setTargetTemps(deviceId: string, targetTemp?: number, heatThreshold?: number, coolThreshold?: number): Promise<boolean>{
      const deviceData = await this.getDeviceData(deviceId);
      if(!deviceData){
        this.log(LoggerLevel.INFO, 'Device data could not be retrieved. Unable to set target temp.');
        return false;
      }

<<<<<<< HEAD
      let requestedData = {};
      let autoHsp = deviceData.hspHome;
      switch(deviceData.mode){
        case TargetHeatingCoolingState.HEAT:
        case TargetHeatingCoolingState.AUXILIARY_HEAT:
          if(deviceData.schedEnabled){
            requestedData = {
              schedOverride: 1, 
              hspHome: requestedTemp,
            };
          } else{
            requestedData = {hspHome: requestedTemp};
          }
          break;
        case TargetHeatingCoolingState.COOL:
          if(deviceData.schedEnabled){
            requestedData = {
              schedOverride: 1, 
              cspHome: requestedTemp,
            };
          } else{
            requestedData = {cspHome: requestedTemp};
          }
          break;
        case TargetHeatingCoolingState.AUTO:
          //In auto mode, also set heating set point if it would be too close to the requested temp
          autoHsp = deviceData.hspHome + deviceData.tempDeltaMin >= requestedTemp 
            ? requestedTemp - deviceData.tempDeltaMin 
            : deviceData.hspHome;
          //TODO: Come up with a way to detect when the requestedTemp is intended by the user to be the heating set point instead.
          // i.e. it is winter and they're wanting to make it warmer instead of cooler. Daikin app allows setting both in auto mode
          //   but HomeKit only allows setting a single temp
          if(deviceData.schedEnabled){
            requestedData = {
              schedOverride: 1, 
              cspHome: requestedTemp,
              hspHome: autoHsp,
            };
          } else{
            requestedData = {
              cspHome: requestedTemp,
              hspHome: autoHsp,
            };
          }
=======

      let requestedData;
      switch (deviceData.mode) {
        case 1: //heat
          requestedData = {
            hspHome: targetTemp || heatThreshold,
          };
          break;
        case 2: //cool
          requestedData = {
            cspHome: targetTemp || coolThreshold,
          };
          break;
        case 3: //auto
          requestedData = {
            hspHome: heatThreshold,
            cspHome: coolThreshold,
          };
>>>>>>> ae233943
          break;
        default:
          this.log(LoggerLevel.INFO, `Device is in an unknown state: ${deviceData.mode}. Unable to set target temp.`);
          return false;
      }

      if(deviceData.schedEnabled){
        requestedData.schedOverride = 1;
      }

      this.log(LoggerLevel.DEBUG, 'setTargetTemps-> requestedData: ', requestedData);
      return axios.put(`https://api.daikinskyport.com/deviceData/${deviceId}`, 
        requestedData, {
          headers: {
            'Accept': 'application/json',
            'Content-Type': 'application/json',
            'Authorization': `Bearer ${this._token.accessToken}`,
          },
        })
        .then(res => {
          this.log(LoggerLevel.DEBUG, 'setTargetTemp-> response: ', res.data);
          return true;
        })
        .catch((error) => this.logError('Error updating target temp: ', error));
    }

    async setTargetState(deviceId: string, requestedState: number): Promise<boolean>{
      this.log(LoggerLevel.DEBUG, `setTargetState-> device:${deviceId}; state:${requestedState}`);
      const requestedData = {mode: requestedState};

      return axios.put(`https://api.daikinskyport.com/deviceData/${deviceId}`, 
        requestedData, {
          headers: {
            'Accept': 'application/json',
            'Content-Type': 'application/json',
            'Authorization': `Bearer ${this._token.accessToken}`,
          },
        })
        .then(res => {
          this.log(LoggerLevel.DEBUG, 'setTargetState-> response: ', res.data);
          return true; 
        })
        .catch((error) => this.logError('Error updating target state:', error));
    }

    async setOneCleanFanActive(deviceId: string, requestedState: boolean): Promise<boolean>{
      this.log(LoggerLevel.DEBUG, `setOneCleanFanActive-> device:${deviceId}; state:${requestedState}`);
      const requestedData = {oneCleanFanActive: requestedState};

      return axios.put(`https://api.daikinskyport.com/deviceData/${deviceId}`,
        requestedData, {
          headers: {
            'Accept': 'application/json',
            'Content-Type': 'application/json',
            'Authorization': `Bearer ${this._token.accessToken}`,
          },
        })
        .then(res => {
          this.log(LoggerLevel.DEBUG, 'setOneCleanFanActive-> response: ', res.data);
          return true;
        })
        .catch((error) => this.logError('Error updating one clean fan:', error));
    }

    async setDisplayUnits(deviceId: string, requestedUnits: number) : Promise<boolean>{
      this.log(LoggerLevel.DEBUG, `setDisplayUnits-> device:${deviceId}; units:${requestedUnits}`);
      const requestedData = {units: requestedUnits};

      return axios.put(`https://api.daikinskyport.com/deviceData/${deviceId}`, 
        requestedData, {
          headers: {
            'Accept': 'application/json',
            'Content-Type': 'application/json',
            'Authorization': `Bearer ${this._token.accessToken}`,
          },
        })
        .then(res => {
          this.log(LoggerLevel.DEBUG, 'setDisplayUnits-> response: ', res.data);
          return true;
        })
        .catch((error) => this.logError('Error updating target state:', error));
    }

    async setTargetHumidity(deviceId: string, requestedHumidity: number) : Promise<boolean>{
      this.log(LoggerLevel.DEBUG, `setTargetHumidity-> device:${deviceId}; humidity:${requestedHumidity}`);
      const requestedData = {humSP: requestedHumidity};
      return axios.put(`https://api.daikinskyport.com/deviceData/${deviceId}`, 
        requestedData, {
          headers: {
            'Accept': 'application/json',
            'Content-Type': 'application/json',
            'Authorization': `Bearer ${this._token.accessToken}`,
          },
        })
        .then(res => {
          this.log(LoggerLevel.DEBUG, 'setTargetState-> response: ', res.data);
          return true;
        })
        .catch((error) => this.logError('Error updating target humidity:', error));
    }

    async setAwayState(deviceId: string, requestedState: boolean): Promise<boolean>{
      const deviceData = await this.getDeviceData(deviceId);
      if(!deviceData){
        this.log(LoggerLevel.INFO, 'Device data could not be retrieved. Unable to set away state.');
        return false;
      }

      let requestedData = {};
      switch(deviceData.geofencingEnabled){
        case true: //thermostat has geofencing enabled, thus we can just toggle away state
          requestedData = {geofencingAway: requestedState};
          break;
        case false: //thermostat has geofencing disabled, thus we need to set it and also toggle away state
          if(requestedState){
            requestedData = {
              geofencingEnabled: true, 
              geofencingAway: true,
            };
          } else{
            // nothing to do. geofencing is disabled so away state can't be set.
            this.log(LoggerLevel.INFO, 'Device has geofencing disabled. Unable to set away state to off.');
            return true;
          }
          break;
      }
      this.log(LoggerLevel.DEBUG, 'setAwayState-> requestedData: ', requestedData);
      return axios.put(`https://api.daikinskyport.com/deviceData/${deviceId}`, 
        requestedData, {
          headers: {
            'Accept': 'application/json',
            'Content-Type': 'application/json',
            'Authorization': `Bearer ${this._token.accessToken}`,
          },
        })
        .then(res => {
          this.log(LoggerLevel.DEBUG, 'setAwayState-> response: ', res.data);
          return true;
        })
        .catch((error) => this.logError('Error updating away state: ', error));
    }

    logError(message: string, error): boolean{
      this.log(LoggerLevel.ERROR, message);
      if (error.response) {
        // When response status code is out of 2xx range 
        this.log(LoggerLevel.ERROR, 'Error with response:');
        this.log(LoggerLevel.ERROR, error.response.data);
        this.log(LoggerLevel.ERROR, error.response.status);
        this.log(LoggerLevel.ERROR, error.response.headers);
      } else if (error.request) {
        // When no response was received after request was made
        this.log(LoggerLevel.ERROR, 'Error with request:');
        this.log(LoggerLevel.ERROR, error.request);
      } else {
        // Error
        this.log(LoggerLevel.ERROR, 'General error:');
        this.log(LoggerLevel.ERROR, error.message);
      }
      return false;
    }
}<|MERGE_RESOLUTION|>--- conflicted
+++ resolved
@@ -320,71 +320,24 @@
         return false;
       }
 
-<<<<<<< HEAD
-      let requestedData = {};
-      let autoHsp = deviceData.hspHome;
-      switch(deviceData.mode){
+      let requestedData;
+      switch (deviceData.mode) {
         case TargetHeatingCoolingState.HEAT:
         case TargetHeatingCoolingState.AUXILIARY_HEAT:
-          if(deviceData.schedEnabled){
-            requestedData = {
-              schedOverride: 1, 
-              hspHome: requestedTemp,
-            };
-          } else{
-            requestedData = {hspHome: requestedTemp};
-          }
-          break;
-        case TargetHeatingCoolingState.COOL:
-          if(deviceData.schedEnabled){
-            requestedData = {
-              schedOverride: 1, 
-              cspHome: requestedTemp,
-            };
-          } else{
-            requestedData = {cspHome: requestedTemp};
-          }
-          break;
-        case TargetHeatingCoolingState.AUTO:
-          //In auto mode, also set heating set point if it would be too close to the requested temp
-          autoHsp = deviceData.hspHome + deviceData.tempDeltaMin >= requestedTemp 
-            ? requestedTemp - deviceData.tempDeltaMin 
-            : deviceData.hspHome;
-          //TODO: Come up with a way to detect when the requestedTemp is intended by the user to be the heating set point instead.
-          // i.e. it is winter and they're wanting to make it warmer instead of cooler. Daikin app allows setting both in auto mode
-          //   but HomeKit only allows setting a single temp
-          if(deviceData.schedEnabled){
-            requestedData = {
-              schedOverride: 1, 
-              cspHome: requestedTemp,
-              hspHome: autoHsp,
-            };
-          } else{
-            requestedData = {
-              cspHome: requestedTemp,
-              hspHome: autoHsp,
-            };
-          }
-=======
-
-      let requestedData;
-      switch (deviceData.mode) {
-        case 1: //heat
           requestedData = {
             hspHome: targetTemp || heatThreshold,
           };
           break;
-        case 2: //cool
+        case TargetHeatingCoolingState.COOL:
           requestedData = {
             cspHome: targetTemp || coolThreshold,
           };
           break;
-        case 3: //auto
+        case TargetHeatingCoolingState.AUTO:
           requestedData = {
             hspHome: heatThreshold,
             cspHome: coolThreshold,
           };
->>>>>>> ae233943
           break;
         default:
           this.log(LoggerLevel.INFO, `Device is in an unknown state: ${deviceData.mode}. Unable to set target temp.`);
